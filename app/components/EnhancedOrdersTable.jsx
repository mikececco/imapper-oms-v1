--- conflicted
+++ resolved
@@ -96,40 +96,9 @@
   const [orderPackLists, setOrderPackLists] = useState([]);
   const [loadingOrderPacks, setLoadingOrderPacks] = useState(true);
   
-  // --- TanStack Table State ---
-  const [rowSelection, setRowSelection] = useState({});
-  const [pagination, setPagination] = useState({
-    pageIndex: 0, // Initial page index (0-based)
-    pageSize: 20, // Default page size
-  });
-  // --- End TanStack Table State ---
-
-  // Fetch order pack lists
-  useEffect(() => {
-    const fetchOrderPacks = async () => {
-      if (!supabase) {
-        console.log('Supabase client not available for fetching packs');
-        setLoadingOrderPacks(false);
-        return;
-      }
-      setLoadingOrderPacks(true);
-      try {
-        const { data, error } = await supabase
-          .from('order_pack_lists')
-          .select('id, label'); // Select only id and label
-        
-        if (error) throw error;
-        setOrderPackLists(data || []);
-      } catch (error) {
-        console.error('Error fetching order pack lists:', error);
-        toast.error('Failed to load order pack lists.');
-      } finally {
-        setLoadingOrderPacks(false);
-      }
-    };
-
-    fetchOrderPacks();
-  }, [supabase]);
+  // Pagination state
+  const [currentPage, setCurrentPage] = useState(1);
+  const ordersPerPage = 20;
 
   // Update localOrders when orders prop changes
   useEffect(() => {
@@ -149,17 +118,10 @@
     }
     const lowercaseQuery = decodedQuery.toLowerCase();
     const filtered = localOrders.filter(order => {
-<<<<<<< HEAD
-      // Find the order pack label dynamically
-      const packLabel = orderPackLists.find(pack => pack.id === order.order_pack_list_id)?.label || '';
-      
       // Check various fields for the search term
       const emailMatch = order.email && order.email.toLowerCase().includes(lowercaseQuery);
       
       return (
-=======
-      // ... (keep existing filter checks) ...
->>>>>>> 53b5f38c
         (order.id && order.id.toString().includes(lowercaseQuery)) ||
         (order.name && order.name.toLowerCase().includes(lowercaseQuery)) ||
         (order.email && order.email.toLowerCase().includes(lowercaseQuery)) ||
@@ -177,15 +139,14 @@
         (order.tracking_number && order.tracking_number.toLowerCase().includes(lowercaseQuery))
     });
     setFilteredOrders(filtered);
-<<<<<<< HEAD
     // Reset to first page when search changes
     setCurrentPage(1);
-  }, [localOrders, query, orderPackLists]);
-=======
-    setPagination(prev => ({ ...prev, pageIndex: 0 })); // Reset to first page on search
-    setRowSelection({}); // Clear selection on search
   }, [localOrders, query]);
->>>>>>> 53b5f38c
+
+  // Only run this effect after the component has mounted on the client
+  useEffect(() => {
+    hasMounted.current = true;
+  }, []);
 
   useEffect(() => {
     setIsMounted(true);
@@ -230,15 +191,15 @@
     }
   };
 
-<<<<<<< HEAD
   // Create shipping label
   const createShippingLabel = async (orderId) => {
     try {
-      // First check if the order has an order pack ID
+      // First check if the order has an order pack
       const order = localOrders.find(o => o.id === orderId);
-      if (!order.order_pack_list_id) { // Check for ID instead of pack value
-        toast.error('Order pack must be selected before creating a shipping label');
-        return { success: false, error: 'Order pack ID is required' };
+      if (!order.order_pack) {
+        toast.error('Order pack is required before creating a shipping label');
+        
+        return { success: false, error: 'Order pack is required' };
       }
       
       const response = await fetch('/api/orders/create-shipping-label', {
@@ -367,31 +328,26 @@
       toast.error(`Error: ${error.message}`);
       return { success: false, error };
     }
-=======
-  const openOrderDetail = (orderId) => {
-    openModal(orderId);
->>>>>>> 53b5f38c
-  };
-  
-  // --- Bulk Action Handlers --- (Need to be adapted slightly to use TanStack selection)
-  const handleBulkMarkNoActionRequired = async () => {
-    setIsMarkingNoAction(true);
-    // Get selected row IDs from TanStack state
-    const selectedRowOriginals = table.getSelectedRowModel().rows.map(row => row.original);
-    const orderIds = selectedRowOriginals.map(order => order.id);
-    // ... (rest of existing implementation using orderIds) ...
-    // Reset selection using table instance
-    table.resetRowSelection();
-    setIsMarkingNoAction(false);
-  };
-
-  const handleBulkMarkAsDelivered = async () => {
-    setIsMarkingDelivered(true);
-    const selectedRowOriginals = table.getSelectedRowModel().rows.map(row => row.original);
-    const orderIds = selectedRowOriginals.map(order => order.id);
-    // ... (rest of existing implementation using orderIds) ...
-    table.resetRowSelection();
-    setIsMarkingDelivered(false);
+  };
+
+  const handleSelectOrder = (orderId) => {
+    setSelectedOrders(prev => {
+      const newSet = new Set(prev);
+      if (newSet.has(orderId)) {
+        newSet.delete(orderId);
+      } else {
+        newSet.add(orderId);
+      }
+      return newSet;
+    });
+  };
+
+  const handleSelectAll = () => {
+    if (selectedOrders.size === localOrders.length) {
+      setSelectedOrders(new Set());
+    } else {
+      setSelectedOrders(new Set(localOrders.map(order => order.id)));
+    }
   };
 
   const handleBulkDelete = async () => {
@@ -744,7 +700,73 @@
                              > 
                                {flexRender(cell.column.columnDef.cell, cell.getContext())}
                         </TableCell>
-<<<<<<< HEAD
+                        <TableCell className={`w-[90px] sticky left-[130px] ${
+                          calculatedInstruction === 'NO ACTION REQUIRED'
+                            ? 'bg-green-200'
+                            : calculatedInstruction === 'ACTION REQUIRED'
+                              ? 'bg-red-100'
+                              : calculatedInstruction === 'TO BE SHIPPED BUT NO STICKER'
+                                ? 'bg-orange-400/20'
+                                : 'bg-white'
+                        }`}>
+                          <ImportantFlag
+                            isImportant={order.important}
+                            orderId={order.id}
+                            onUpdate={handleOrderUpdate}
+                          />
+                        </TableCell>
+                        <TableCell className="enhanced-table-cell-truncate w-[150px] first-non-sticky-column">
+                          <span className={`shipping-instruction ${calculatedInstruction?.toLowerCase().replace(/\s+/g, '-') || 'unknown'}`}>
+                            {calculatedInstruction}
+                          </span>
+                        </TableCell>
+                        <TableCell className="w-[60px]">
+                          <div 
+                            className="cursor-pointer flex items-center"
+                            onClick={() => copyOrderId(order.id)}
+                            onMouseEnter={() => setHoveredOrderId(order.id)}
+                            onMouseLeave={() => setHoveredOrderId(null)}
+                            style={{
+                              position: 'relative',
+                              textDecoration: hoveredOrderId === order.id ? 'underline' : 'none',
+                              color: hoveredOrderId === order.id ? '#2563eb' : 'inherit'
+                            }}
+                          >
+                            {order.id}
+                            {hoveredOrderId === order.id && (
+                              <span style={{
+                                position: 'absolute',
+                                top: '-20px',
+                                left: '50%',
+                                transform: 'translateX(-50%)',
+                                backgroundColor: '#333',
+                                color: 'white',
+                                padding: '2px 6px',
+                                borderRadius: '4px',
+                                fontSize: '10px',
+                                whiteSpace: 'nowrap'
+                              }}>
+                                Click to copy
+                              </span>
+                            )}
+                            {copiedOrderId === order.id && (
+                              <span style={{
+                                position: 'absolute',
+                                top: '-20px',
+                                left: '50%',
+                                transform: 'translateX(-50%)',
+                                backgroundColor: '#10b981',
+                                color: 'white',
+                                padding: '2px 6px',
+                                borderRadius: '4px',
+                                fontSize: '10px',
+                                whiteSpace: 'nowrap'
+                              }}>
+                                Copied!
+                              </span>
+                            )}
+                          </div>
+                        </TableCell>
                         <TableCell className="enhanced-table-cell-truncate w-[150px]">
                           {order.customer_id ? (
                             <Link 
@@ -769,7 +791,7 @@
                         </TableCell>
                         <TableCell className="w-[400px]">
                           <div className="text-sm">
-                            {orderPackLists.find(pack => pack.id === order.order_pack_list_id)?.label || 'N/A'}
+                            {order.order_pack || 'N/A'}
                           </div>
                         </TableCell>
                         <TableCell className="w-[80px]">
@@ -795,10 +817,6 @@
                         </TableCell>
                         <TableCell className="w-[180px]">{formatDate(order.created_at)}</TableCell>
                         <TableCell className="w-[180px]">{formatDate(order.updated_at)}</TableCell>
-=======
-                           )
-                        })}
->>>>>>> 53b5f38c
                       </TableRow>
                     )
                   })
